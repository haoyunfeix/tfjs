/**
 * @license
 * Copyright 2019 Google LLC. All Rights Reserved.
 * Licensed under the Apache License, Version 2.0 (the "License");
 * you may not use this file except in compliance with the License.
 * You may obtain a copy of the License at
 *
 * http://www.apache.org/licenses/LICENSE-2.0
 *
 * Unless required by applicable law or agreed to in writing, software
 * distributed under the License is distributed on an "AS IS" BASIS,
 * WITHOUT WARRANTIES OR CONDITIONS OF ANY KIND, either express or implied.
 * See the License for the specific language governing permissions and
 * limitations under the License.
 * =============================================================================
 */

/// <reference types="@webgpu/types" />

import './flags_webgpu';

import {backend_util, DataStorage, DataType, engine, env, findBackend, KernelBackend, Rank, RecursiveArray, ShapeMap, Tensor, Tensor2D, Tensor3D, Tensor4D, TimingInfo, util} from '@tensorflow/tfjs-core';
import * as shaderc from '@webgpu/shaderc';

import {BufferManager} from './buffer_manager';
import {ArgMinMaxProgram} from './kernels/argminmax_webgpu';
import * as binary_op from './kernels/binary_op_webgpu';
import {BinaryOpProgram} from './kernels/binary_op_webgpu';
import {ClipProgram} from './kernels/clip_webgpu';
import {ConcatProgram} from './kernels/concat_webgpu';
import {Conv2DMMProgram} from './kernels/conv2d_mm_webgpu';
import {Conv2DNaiveProgram} from './kernels/conv2d_naive_webgpu';
import {DepthwiseConv2DProgram} from './kernels/depthwise_conv2d_webgpu';
<<<<<<< HEAD
import {FillProgram} from './kernels/fill_webgpu';
=======
import {Im2ColProgram} from './kernels/im2col_webgpu';
>>>>>>> a13d81a4
import {MatMulPackedProgram} from './kernels/matmul_packed_webgpu';
import {MatMulProgram} from './kernels/matmul_webgpu';
import {MaxPoolProgram} from './kernels/maxpool_webgpu';
import {PadProgram} from './kernels/pad_webgpu';
import {ResizeBilinearProgram} from './kernels/resize_bilinear_webgpu';
import {SelectProgram} from './kernels/select_webgpu';
import {SliceProgram} from './kernels/slice_webgpu';
import {TransposeProgram} from './kernels/transpose_webgpu';
import * as unary_op from './kernels/unary_op_webgpu';
import {UnaryOpProgram} from './kernels/unary_op_webgpu';
import * as webgpu_program from './kernels/webgpu_program';
import {WebGPUBinary} from './kernels/webgpu_program';
import * as webgpu_util from './webgpu_util';

export interface WebGPUMemoryInfo extends backend_util.MemoryInfo {
  numBytesInGPU: number;
  unreliable: boolean;
}

type BufferInfo = {
  byteSize: number,
  usage: GPUBufferUsage,
  buffer?: GPUBuffer
};

type TensorInfo = {
  values: backend_util.BackendValues,
  dtype: DataType,
  bufferInfo: BufferInfo
};

interface DataId {}

export interface CPUTimerQuery {
  startMs: number;
  endMs: number;
}

export type WebGPUKernelInfo = {
  name: string; query: Promise<number>;
};

export type TimerNode = RecursiveArray<WebGPUKernelInfo>|WebGPUKernelInfo;

export interface WebGPUTimingInfo extends TimingInfo {
  uploadWaitMs: number;
  downloadWaitMs: number;
}

// Empirically determined constant used to determine size threshold for handing
// off execution to the CPU.
const CPU_HANDOFF_SIZE_THRESHOLD = 128;

const DEFAULT_GPUBUFFER_USAGE =
    GPUBufferUsage.STORAGE | GPUBufferUsage.COPY_SRC | GPUBufferUsage.COPY_DST;

export class WebGPUBackend extends KernelBackend {
  device: GPUDevice;
  queue: GPUQueue;
  shaderc: shaderc.Shaderc;
  compiler: shaderc.Compiler;
  compileOpts: shaderc.CompileOptions;
  commandQueue: GPUCommandEncoder[];

  private commandQueueOwnedIds = new WeakSet<DataId>();
  private binaryCache: {[key: string]: WebGPUBinary};
  private fromPixels2DContext: CanvasRenderingContext2D;
  private bufferManager: BufferManager;
  private tensorMap: DataStorage<TensorInfo>;

  private tensorDisposalQueue: DataId[] = [];
  private uniformDisposalQueue: BufferInfo[] = [];

  private disposed = false;

  private programTimersStack: TimerNode[];
  private activeTimers: TimerNode[];
  private uploadWaitMs = 0;
  private downloadWaitMs = 0;
  private cpuBackend: KernelBackend;

  constructor(device: GPUDevice, shaderc: shaderc.Shaderc) {
    super();
    this.binaryCache = {};
    this.device = device;
    // TODO: Remove any once @webgpu/types is updated to reflect spec change.
    // tslint:disable-next-line:no-any
    this.queue = (device as any).defaultQueue;
    this.commandQueue = [];
    this.shaderc = shaderc;
    this.compiler = new shaderc.Compiler();
    const opts = new shaderc.CompileOptions();
    opts.SetOptimizationLevel(shaderc.optimization_level.performance);
    this.compileOpts = opts;

    this.bufferManager = new BufferManager(this.device);
    this.tensorMap = new DataStorage(this, engine());
  }

  floatPrecision(): 32 {
    return 32;
  }

  flushDisposalQueue() {
    this.tensorDisposalQueue.forEach(d => {
      this.maybeReleaseBuffer(d);
      this.tensorMap.delete(d);
    });
    this.uniformDisposalQueue.forEach(
        d => this.bufferManager.releaseBuffer(d.buffer, d.byteSize, d.usage));

    this.tensorDisposalQueue = [];
    this.uniformDisposalQueue = [];
  }

  disposeData(dataId: DataId): void {
    if (!this.tensorMap.has(dataId)) {
      throw new Error(`Tensor ${dataId} was not registered!`);
    }

    if (this.commandQueueOwnedIds.has(dataId)) {
      this.tensorDisposalQueue.push(dataId);
      return;
    } else {
      this.maybeReleaseBuffer(dataId);
    }

    this.tensorMap.delete(dataId);
  }

  memory(): WebGPUMemoryInfo {
    return {
      numBytesInGPU: this.bufferManager.numBytesUsed,
      unreliable: false
    } as WebGPUMemoryInfo;
  }

  getBufferManager(): BufferManager {
    return this.bufferManager;
  }

  private acquireBuffer(
      byteSize: number, usage: GPUBufferUsage = DEFAULT_GPUBUFFER_USAGE) {
    return this.bufferManager.acquireBuffer(byteSize, usage);
  }

  private maybeReleaseBuffer(dataId: DataId) {
    const info = this.tensorMap.get(dataId);
    if (info != null && info.bufferInfo.buffer != null) {
      this.bufferManager.releaseBuffer(
          info.bufferInfo.buffer, info.bufferInfo.byteSize,
          info.bufferInfo.usage);
      info.bufferInfo.buffer = null;
    }
  }

  write(values: backend_util.BackendValues, shape: number[], dtype: DataType):
      DataId {
    const dataId = {};
    const byteSize =
        util.sizeFromShape(shape) * webgpu_util.GPUBytesPerElement(dtype);

    this.tensorMap.set(dataId, {
      dtype,
      values,
      bufferInfo: {byteSize, usage: DEFAULT_GPUBUFFER_USAGE}
    });
    return dataId;
  }

  move(
      dataId: DataId, values: backend_util.BackendValues, shape: number[],
      dtype: DataType): void {
    const byteSize =
        util.sizeFromShape(shape) * webgpu_util.GPUBytesPerElement(dtype);

    this.tensorMap.set(dataId, {
      dtype,
      values,
      bufferInfo: {byteSize, usage: DEFAULT_GPUBUFFER_USAGE}
    });
  }

  private submitQueue() {
    this.queue.submit(this.commandQueue.map(enc => enc.finish()));
    this.commandQueue = [];

    this.commandQueueOwnedIds = new WeakSet<DataId>();

    this.flushDisposalQueue();
  }

  getBuffer(dataId: DataId) {
    this.uploadToGPU(dataId);
    return this.tensorMap.get(dataId).bufferInfo.buffer;
  }

  private async getBufferData(info: TensorInfo):
      Promise<backend_util.BackendValues> {
    if (info.values != null) {
      // Data is on the CPU.
      return info.values;
    }
    const staging = this.acquireBuffer(
        info.bufferInfo.byteSize,
        GPUBufferUsage.COPY_DST | GPUBufferUsage.MAP_READ);
    const encoder = this.device.createCommandEncoder({});
    encoder.copyBufferToBuffer(
        info.bufferInfo.buffer, 0, staging, 0, info.bufferInfo.byteSize);
    this.commandQueue.push(encoder);
    this.submitQueue();

    const mapped: ArrayBuffer = await staging.mapReadAsync();
    const values = mapped.slice(0);

    staging.unmap();
    if (staging != null) {
      this.bufferManager.releaseBuffer(
          staging, info.bufferInfo.byteSize,
          GPUBufferUsage.COPY_DST | GPUBufferUsage.MAP_READ);
    }

    return values as backend_util.BackendValues;
  }

  private convertAndCacheOnCPU(dataId: DataId, data: backend_util.TypedArray):
      backend_util.TypedArray {
    const info = this.tensorMap.get(dataId);

    this.maybeReleaseBuffer(dataId);

    info.values = data;
    return info.values;
  }

  // TODO: Remove once this is fixed:
  // https://github.com/tensorflow/tfjs/issues/1595
  readSync(dataId: object): backend_util.BackendValues {
    const texData = this.tensorMap.get(dataId);
    const {values} = texData;

    if (values == null) {
      throw new Error(
          'WebGPU readSync is only available for CPU-resident tensors.');
    }

    return values;
  }

  async read(dataId: object): Promise<backend_util.BackendValues> {
    if (!this.tensorMap.has(dataId)) {
      throw new Error(`Tensor ${dataId} was not registered!`);
    }
    const info = this.tensorMap.get(dataId);
    const data = await this.getBufferData(info);

    const dataAsTypedArray =
        webgpu_util.ArrayBufferToTypedArray(data as ArrayBuffer, info.dtype);
    this.convertAndCacheOnCPU(dataId, dataAsTypedArray);

    return dataAsTypedArray;
  }

  async time(f: () => void): Promise<WebGPUTimingInfo> {
    const oldActiveTimers = this.activeTimers;
    const newActiveTimers: TimerNode[] = [];

    let outerMostTime = false;
    if (this.programTimersStack == null) {
      this.programTimersStack = newActiveTimers;
      outerMostTime = true;
    } else {
      this.activeTimers.push(newActiveTimers);
    }
    this.activeTimers = newActiveTimers;

    f();

    const flattenedActiveTimerQueries =
        util.flatten(this.activeTimers.map((d: WebGPUKernelInfo) => d.query))
            .filter(d => d != null);
    const flattenedActiveTimerNames =
        util.flatten(this.activeTimers.map((d: WebGPUKernelInfo) => d.name))
            .filter(d => d != null);

    this.activeTimers = oldActiveTimers;

    if (outerMostTime) {
      this.programTimersStack = null;
    }

    const kernelMs = await Promise.all(flattenedActiveTimerQueries);

    const res: WebGPUTimingInfo = {
      uploadWaitMs: this.uploadWaitMs,
      downloadWaitMs: this.downloadWaitMs,
      kernelMs: util.sum(kernelMs),
      getExtraProfileInfo: () =>
          kernelMs.map((d, i) => ({name: flattenedActiveTimerNames[i], ms: d}))
              .map(d => `${d.name}: ${d.ms}`)
              .join(', '),
      wallMs: null
    };
    this.uploadWaitMs = 0;
    this.downloadWaitMs = 0;
    return res;
  }

  private getAndSavePipeline(
      key: string, getBinary: () => webgpu_program.WebGPUBinary) {
    if (!(key in this.binaryCache)) {
      this.binaryCache[key] = getBinary();
    }
    return this.binaryCache[key];
  }

  private makeOutputArray<T extends Tensor>(shape: number[], dtype: DataType):
      T {
    const dataId = this.write(null /* values */, shape, dtype);

    return engine().makeTensorFromDataId(dataId, shape, dtype, this) as T;
  }

  private tensorToBinding(tensor?: Tensor): webgpu_program.BindingInfo {
    if (!tensor) {
      return null;
    }

    const tensorData = this.tensorMap.get(tensor.dataId);

    return {
      resource: {
        offset: 0,
        size: tensor.size * util.bytesPerElement(tensor.dtype),
        buffer: tensorData.bufferInfo.buffer
      }
    };
  }

  startTimer() {
    return {startMs: util.now(), endMs: 0};
  }

  endTimer(query: CPUTimerQuery) {
    query.endMs = util.now();
    return query;
  }

  async getQueryTime(query: CPUTimerQuery): Promise<number> {
    const timerQuery = query;
    return timerQuery.endMs - timerQuery.startMs;
  }

  private uploadToGPU(dataId: DataId): void {
    const info = this.tensorMap.get(dataId);

    if (info.bufferInfo.buffer != null) {
      // Already on the GPU.
      return;
    }

    info.bufferInfo.buffer = this.acquireBuffer(info.bufferInfo.byteSize);

    if (info.values) {
      info.bufferInfo.buffer.setSubData(0, info.values as ArrayBufferView);
      info.values = null;
    }
  }

  private compileAndRun<
      K extends {dtype: DataType, size: number, dataId: {}, shape: number[]}>(
      program: webgpu_program.WebGPUProgram, inputs: Tensor[], output?: Tensor,
      programUniforms?: number[]): K {
    if (output == null) {
      output = this.makeOutputArray(program.outputShape, inputs[0].dtype);
    }
    let dimUniforms: number[] = [];
    const bufferShapes = inputs.concat(output).map(d => d.shape);
    let currentOffset = 0;
    bufferShapes.forEach((d, i) => {
      // Uniforms.
      if (d.length === 0) {
        d = [1];
      }
      // Complete std140 layout rules are documented here:
      // tslint:disable-next-line:max-line-length
      // https://www.khronos.org/registry/OpenGL/specs/gl/glspec45.core.pdf#page=159
      let baseAlignment: number;
      switch (d.length) {
        case 0:
          baseAlignment = 1;
          break;
        case 1:
          baseAlignment = 1;
          break;
        case 2:
          baseAlignment = 2;
          break;
        case 3:
          baseAlignment = 4;
          break;
        case 4:
          baseAlignment = 4;
          break;
        default:
          util.assert(false, () => `Unsupported ${d.length}D shape`);
      }

      const padding = Math.ceil(currentOffset / baseAlignment) * baseAlignment -
          currentOffset;
      for (let p = 0; p < padding; ++p) {
        dimUniforms.push(0);
      }
      dimUniforms.push(...d);
      currentOffset += d.length + padding;
    });

    // TODO: handle padding of program-specific uniforms
    if (programUniforms) {
      dimUniforms = dimUniforms.concat(programUniforms);
    }

    const uniformData = new Int32Array(dimUniforms);
    const uniforms = this.makeUniforms(uniformData);

    const key =
        webgpu_program.makeShaderKey(program, bufferShapes.map(d => d.length));
    const inputsData = inputs.map((input: Tensor, i: number) => {
      this.uploadToGPU(input.dataId);

      return {
        // Returning dtype from tensorMap because it reflects dtype
        // of underlying buffer, rather than abstract dtype.
        dtype: this.tensorMap.get(input.dataId).dtype,
        shape: input.shape,
        name: program.variableNames[i]
      };
    });
    this.uploadToGPU(output.dataId);
    const {bindGroupLayout, pipeline} = this.getAndSavePipeline(key, () => {
      return webgpu_program.compileProgram(
          this.compiler, this.shaderc.shader_kind.compute, this.compileOpts,
          this.device, program, inputsData, output, uniforms);
    });

    const shouldTimeProgram = this.activeTimers != null;
    let query: CPUTimerQuery;
    if (shouldTimeProgram) {
      query = this.startTimer();
    }

    // Creating bind groups on the fly should never be a bottleneck.
    const bg = webgpu_program.makeBindGroup(
        this.device, bindGroupLayout, inputs.map(t => this.tensorToBinding(t)),
        this.tensorToBinding(output), uniforms);

    const encoder = this.device.createCommandEncoder({});
    const pass = encoder.beginComputePass();
    pass.setPipeline(pipeline);
    pass.setBindGroup(0, bg);
    pass.dispatch(
        program.dispatch[0], program.dispatch[1], program.dispatch[2]);
    pass.endPass();
    this.commandQueue.push(encoder);

    inputs.forEach(input => {
      this.commandQueueOwnedIds.add(input.dataId);
    });
    this.commandQueueOwnedIds.add(output.dataId);

    const uniformInfo = {
      byteSize: uniformData.byteLength,
      usage: GPUBufferUsage.COPY_DST | GPUBufferUsage.UNIFORM,
      buffer: uniforms.resource.buffer
    };
    this.uniformDisposalQueue.push(uniformInfo);

    if (env().get('WEBGPU_IMMEDIATE_EXECUTION_ENABLED')) {
      this.submitQueue();
    }

    if (shouldTimeProgram) {
      query = this.endTimer(query);
      this.activeTimers.push(
          {name: program.constructor.name, query: this.getQueryTime(query)});
    }
    return output as {} as K;
  }

  private makeUniforms(data: Uint32Array|
                       Int32Array): webgpu_program.BindingInfo {
    const dimensionsBuffer = this.acquireBuffer(
        data.byteLength, GPUBufferUsage.COPY_DST | GPUBufferUsage.UNIFORM);
    dimensionsBuffer.setSubData(0, data);

    return {
      resource: {offset: 0, size: data.byteLength, buffer: dimensionsBuffer}
    };
  }

  private getCPUBackend(): KernelBackend|null {
    if (!env().getBool('WEBGPU_CPU_FORWARD')) {
      return null;
    }

    if (this.cpuBackend == null) {
      this.cpuBackend = findBackend('cpu');
    }

    return this.cpuBackend;
  }

  private shouldExecuteOnCPU(
      inputs: Tensor[], sizeThreshold = CPU_HANDOFF_SIZE_THRESHOLD): boolean {
    return this.getCPUBackend() != null &&
        inputs.every(
            input =>
                this.tensorMap.get(input.dataId).bufferInfo.buffer == null &&
                input.size < sizeThreshold);
  }

  pad<T extends Tensor>(
      x: T, paddings: Array<[number, number]>, constantValue: number): T {
    const program = new PadProgram(x.shape, paddings, constantValue);
    const output = this.makeOutputArray(program.outputShape, x.dtype);
    return this.compileAndRun(program, [x], output);
  }

  maxPool(x: Tensor4D, convInfo: backend_util.Conv2DInfo): Tensor4D {
    const program = new MaxPoolProgram(convInfo);

    const output = this.makeOutputArray(program.outputShape, x.dtype);

    const dimensions = [
      convInfo.padInfo.left, convInfo.padInfo.top,      // Padding.
      convInfo.strideWidth, convInfo.strideHeight,      // Stride.
      convInfo.dilationWidth, convInfo.dilationHeight,  // Dilation.
      convInfo.inWidth, convInfo.inHeight,              // Conv dims.
      convInfo.effectiveFilterWidth,
      convInfo.effectiveFilterHeight  // Filter dims.
    ];

    return this.compileAndRun(program, [x], output, dimensions);
  }

  private binaryOp(a: Tensor, b: Tensor, op: string): Tensor {
    const dtype = backend_util.upcastType(a.dtype, b.dtype);
    const program = new BinaryOpProgram(op, a.shape, b.shape);

    const dataId = this.write(null /*values*/, program.outputShape, dtype);
    const output =
        engine().makeTensorFromDataId(dataId, program.outputShape, dtype, this);

    return this.compileAndRun(program, [a, b], output);
  }

  add(a: Tensor, b: Tensor): Tensor {
    if (this.shouldExecuteOnCPU([a, b])) {
      return this.cpuBackend.add(a, b);
    }
    return this.binaryOp(a, b, binary_op.ADD);
  }

  subtract(a: Tensor, b: Tensor): Tensor {
    if (this.shouldExecuteOnCPU([a, b])) {
      return this.cpuBackend.subtract(a, b);
    }
    return this.binaryOp(a, b, binary_op.SUB);
  }

  private binaryCompareOp(a: Tensor, b: Tensor, op: string): Tensor {
    const program = new BinaryOpProgram(op, a.shape, b.shape);
    const dataId = this.write(null /*values*/, program.outputShape, 'bool');
    const output = engine().makeTensorFromDataId(
        dataId, program.outputShape, 'bool', this);

    return this.compileAndRun(program, [a, b], output);
  }

  less(a: Tensor, b: Tensor): Tensor {
    return this.binaryCompareOp(a, b, binary_op.LESS);
  }

  lessEqual(a: Tensor, b: Tensor): Tensor {
    return this.binaryCompareOp(a, b, binary_op.LESS_EQUAL);
  }

  greater(a: Tensor, b: Tensor): Tensor {
    if (this.shouldExecuteOnCPU([a, b])) {
      return this.cpuBackend.greater(a, b);
    }
    return this.binaryCompareOp(a, b, binary_op.GREATER);
  }

  greaterEqual(a: Tensor, b: Tensor): Tensor {
    if (this.shouldExecuteOnCPU([a, b])) {
      return this.cpuBackend.greaterEqual(a, b);
    }
    return this.binaryCompareOp(a, b, binary_op.GREATER_EQUAL);
  }

<<<<<<< HEAD
  private conv2dByMatMul(
      x: Tensor4D, filter: Tensor4D,
      convInfo: backend_util.Conv2DInfo): Tensor4D {
    const xShape = x.shape;
    const isChannelsLast = convInfo.dataFormat === 'channelsLast';
    const transposeA = false;
    const transposeB = false;

    const targetShape = isChannelsLast ? xShape[0] * xShape[1] * xShape[2] :
                                         xShape[0] * xShape[2] * xShape[3];
    const xReshaped = this.reshape(x, [1, targetShape, convInfo.inChannels]);
    const filterReshaped =
        this.reshape(filter, [1, convInfo.inChannels, convInfo.outChannels]);

    return this.reshape(
        this.batchMatMul(
            xReshaped as Tensor3D, filterReshaped as Tensor3D, transposeA,
            transposeB),
        convInfo.outShape);
=======
  private conv2dWithIm2Col(
      x: Tensor4D, filter: Tensor4D,
      convInfo: backend_util.Conv2DInfo): Tensor4D {
    const {
      filterWidth,
      filterHeight,
      inChannels,
      outWidth,
      outHeight,
      dataFormat
    } = convInfo;

    const sharedDim = filterWidth * filterHeight * inChannels;
    const numCols = outHeight * outWidth;
    const x2ColShape = [sharedDim, numCols];

    const xSqueezed = x.squeeze([0]);
    const w2Row = filter.reshape([1, sharedDim, -1]);

    const im2ColProgram =
        new Im2ColProgram(x2ColShape, xSqueezed.shape, convInfo);
    const im2Col =
        (this.compileAndRun(im2ColProgram, [xSqueezed]) as Tensor).reshape([
          1, x2ColShape[0], x2ColShape[1]
        ]);

    const transposeA = true;
    const transposeB = false;

    const matMulProgram = new MatMulPackedProgram(
        [1, numCols, convInfo.outChannels],
        env().get('WEBGPU_MATMUL_WORK_PER_THREAD') as number, transposeA,
        transposeB);
    const result: Tensor = this.compileAndRun(matMulProgram, [im2Col, w2Row]);
    const isChannelsLast = dataFormat === 'channelsLast';
    if (isChannelsLast) {
      return result.reshape([1, outHeight, outWidth, convInfo.outChannels]);
    }
    return result.reshape([1, convInfo.outChannels, outHeight, outWidth]);
>>>>>>> a13d81a4
  }

  conv2d(x: Tensor4D, filter: Tensor4D, convInfo: backend_util.Conv2DInfo):
      Tensor4D {
<<<<<<< HEAD
    if (convInfo.filterHeight === 1 && convInfo.filterWidth === 1 &&
        convInfo.dilationHeight === 1 && convInfo.dilationWidth === 1 &&
        convInfo.strideHeight === 1 && convInfo.strideWidth === 1 &&
        (convInfo.padInfo.type === 'SAME' ||
         convInfo.padInfo.type === 'VALID')) {
      return this.conv2dByMatMul(x, filter, convInfo);
    }

    const dataId = this.write(null /*values*/, convInfo.outShape, x.dtype);
    const output =
        engine().makeTensorFromDataId(dataId, convInfo.outShape, x.dtype, this);
=======
    if (x.shape[0] === 1) {
      return this.conv2dWithIm2Col(x, filter, convInfo);
    }

    const output = Tensor.make(convInfo.outShape, {}, x.dtype, this);
>>>>>>> a13d81a4
    let program: Conv2DMMProgram|Conv2DNaiveProgram;

    const workPerThread = env().get('WEBGPU_CONV2D_WORK_PER_THREAD') as number;
    if (workPerThread === -1) {
      // TODO(kainino0x): This may be obsolete, but is kept for reference.
      program = new Conv2DNaiveProgram(convInfo);
    } else {
      program = new Conv2DMMProgram(convInfo, workPerThread);
    }

    const pad = convInfo.padInfo.type === 'VALID' ?
        [0, 0] :
        convInfo.padInfo.type === 'SAME' ?
        [
          -Math.floor((convInfo.filterShape[0] - 1) / 2),
          -Math.floor((convInfo.filterShape[1] - 1) / 2)
        ] :
        [convInfo.padInfo.top, convInfo.padInfo.left];

    const dimensions = [
      convInfo.filterHeight, convInfo.filterWidth, ...pad,
      convInfo.strideHeight, convInfo.strideWidth
    ];

    return this.compileAndRun(program, [x, filter], output, dimensions);
  }

  depthwiseConv2D(
      x: Tensor4D, filter: Tensor4D,
      convInfo: backend_util.Conv2DInfo): Tensor4D {
    const program = new DepthwiseConv2DProgram(convInfo);
    return this.compileAndRun(program, [x, filter]);
  }

  private argMinMaxReduce(x: Tensor, axis: number, reduceType: 'min'|'max'):
      Tensor {
    const program = new ArgMinMaxProgram(x.shape, axis, reduceType);
    const output = this.makeOutputArray(program.outputShape, 'int32');
    return this.compileAndRun(program, [x], output, [axis]);
  }

  argMin(x: Tensor, axis: number): Tensor {
    return this.argMinMaxReduce(x, axis, 'min');
  }

  argMax(x: Tensor, axis: number): Tensor {
    return this.argMinMaxReduce(x, axis, 'max');
  }

  clip<T extends Tensor>(x: T, min: number, max: number): T {
    const program = new ClipProgram(x.shape, min, max);
    return this.compileAndRun(program, [x]);
  }

  slice<T extends Tensor>(x: T, begin: number[], size: number[]): T {
    if (this.shouldExecuteOnCPU([x])) {
      return this.cpuBackend.slice(x, begin, size);
    }
    // Short-circuit computation if the slice is zero-sized.
    if (util.sizeFromShape(size) === 0) {
      return engine().makeTensor([], size, x.dtype, this) as T;
    }
    // TODO(xing.xu): Add shadow slice support.
    const program = new SliceProgram(begin, size);
    return this.compileAndRun(program, [x], null);
  }

  concat(tensors: Tensor[], axis: number): Tensor {
    if (this.shouldExecuteOnCPU(tensors)) {
      return this.cpuBackend.concat(tensors, axis);
    }

    if (tensors.length === 1) {
      return tensors[0];
    }
    // Is there a maximum number of buffers that can be uploaded to a WebGPU
    // program?
    // if (tensors.length > MAX_SSBOS_FOR_WEBGPU_PROGRAM) {
    //   const midIndex = Math.floor(tensors.length / 2);
    //   const leftSide = this.concat(tensors.slice(0, midIndex), axis);
    //   const rightSide = this.concat(tensors.slice(midIndex), axis);
    //   return this.concat([leftSide, rightSide], axis);
    // }
    const outShape =
        backend_util.computeOutShape(tensors.map(t => t.shape), axis);
    const tensors2D: Tensor2D[] = tensors.map(t => t.reshape([
      util.sizeFromShape(t.shape.slice(0, axis)),
      util.sizeFromShape(t.shape.slice(axis))
    ]));
    const program = new ConcatProgram(tensors2D.map(t => t.shape));
    const res: Tensor = this.compileAndRun(program, tensors2D);
    return res.reshape(outShape);
  }

  multiply(a: Tensor, b: Tensor): Tensor {
    if (this.shouldExecuteOnCPU([a, b])) {
      return this.cpuBackend.multiply(a, b);
    }
    return this.binaryOp(a, b, binary_op.MUL);
  }

  realDivide(a: Tensor, b: Tensor): Tensor {
    return this.binaryOp(a, b, binary_op.DIV);
  }

  floorDiv(a: Tensor, b: Tensor): Tensor {
    return this.binaryOp(a, b, binary_op.INT_DIV);
  }

  sigmoid<T extends Tensor>(x: T): T {
    const program = new UnaryOpProgram(x.shape, unary_op.SIGMOID);
    return this.compileAndRun(program, [x]);
  }

  relu<T extends Tensor>(x: T): T {
    const program = new UnaryOpProgram(x.shape, unary_op.RELU);
    return this.compileAndRun(program, [x]);
  }

  relu6<T extends Tensor>(x: T): T {
    const program = new UnaryOpProgram(x.shape, unary_op.RELU6);
    return this.compileAndRun(program, [x]);
  }

  prelu<T extends Tensor>(x: T, alpha: T): T {
    const program = new BinaryOpProgram(binary_op.PRELU, x.shape, alpha.shape);
    return this.compileAndRun(program, [x, alpha]);
  }

  select(condition: Tensor, a: Tensor, b: Tensor): Tensor {
    const program = new SelectProgram(condition.rank, a.shape, a.rank);
    const dtype = backend_util.upcastType(a.dtype, b.dtype);
    const dataId = this.write(null /*values*/, program.outputShape, dtype);
    const output =
        engine().makeTensorFromDataId(dataId, program.outputShape, dtype, this);
    return this.compileAndRun(program, [condition, a, b], output);
  }

  fill<R extends Rank>(
      shape: ShapeMap[R], value: number|string, dtype?: DataType): Tensor<R> {
    dtype = dtype || util.inferDtype(value);

    if (dtype === 'string') {
      // String type should be handled in CPU memory.
      const values = util.getArrayFromDType(dtype, util.sizeFromShape(shape));
      values.fill(value as string);
      return engine().makeTensor(values, shape, dtype, this) as Tensor<R>;
    } else {
      const program = new FillProgram(shape, value as number);
      const dataId = this.write(null /*values*/, program.outputShape, dtype);
      const output = engine().makeTensorFromDataId(
          dataId, program.outputShape, dtype, this);
      return this.compileAndRun(program, [], output);
    }
  }

  zerosLike<R extends Rank>(x: Tensor<R>): Tensor<R> {
    return this.fill(x.shape, x.dtype === 'string' ? '' : 0, x.dtype);
  }

  resizeBilinear(
      x: Tensor4D, newHeight: number, newWidth: number,
      alignCorners: boolean): Tensor4D {
    const program =
        new ResizeBilinearProgram(x.shape, newHeight, newWidth, alignCorners);

    const output: Tensor4D = this.makeOutputArray(program.outputShape, x.dtype);

    return this.compileAndRun(program, [x], output);
  }

  reshape<R extends Rank>(x: Tensor, shape: ShapeMap[R]): Tensor<R> {
    return engine().makeTensorFromDataId(x.dataId, shape, x.dtype, this) as
        Tensor<R>;
  }

  cast<T extends Tensor>(x: T, dtype: DataType): T {
    return backend_util.castTensor(x, dtype, this);
  }

  transpose<T extends Tensor>(x: T, perm: number[]): T {
    if (this.shouldExecuteOnCPU([x])) {
      return this.cpuBackend.transpose(x, perm);
    }
    const program = new TransposeProgram(x.shape, perm);
    return this.compileAndRun(program, [x]);
  }

  batchMatMul(
      a: Tensor3D, b: Tensor3D, transposeA: boolean,
      transposeB: boolean): Tensor3D {
    // TODO: Support transposed inputs.
    // const outerShapeA = transposeA ? a.shape[2] : a.shape[1];
    // const outerShapeB = transposeB ? b.shape[1] : b.shape[2];
    const outerShapeA = a.shape[1];
    const outerShapeB = b.shape[2];
    const [batch, , ] = a.shape;

    const dataId =
        this.write(null /*values*/, [batch, outerShapeA, outerShapeB], a.dtype);
    const output = engine().makeTensorFromDataId(
        dataId, [batch, outerShapeA, outerShapeB], a.dtype, this);

    let program: MatMulProgram|MatMulPackedProgram;
    // TODO: We should eventually use the blocked version, but keeping around
    // the old version while we try to understand conditions under which blocked
    // is faster.
    if (env().get('WEBGPU_MATMUL_WORK_PER_THREAD') === 0) {
      program =
          new MatMulProgram(a.shape, output.shape as [number, number, number]);
    } else {
      program = new MatMulPackedProgram(
          a.shape, output.shape as [number, number, number],
          env().get('WEBGPU_MATMUL_WORK_PER_THREAD') as number);
    }

    return this.compileAndRun(program, [a, b], output);
  }

  fromPixels(
      pixels: backend_util.PixelData|ImageData|HTMLImageElement|
      HTMLCanvasElement|HTMLVideoElement,
      numChannels: number): Tensor3D {
    if (pixels == null) {
      throw new Error(
          'pixels passed to tf.browser.fromPixels() can not be null');
    }

    const outShape = [pixels.height, pixels.width, numChannels];
    let imageData = (pixels as ImageData | backend_util.PixelData).data;

    if (env().getBool('IS_BROWSER')) {
      if (!(pixels instanceof HTMLVideoElement) &&
          !(pixels instanceof HTMLImageElement) &&
          !(pixels instanceof HTMLCanvasElement) &&
          !(pixels instanceof ImageData) &&
          !(pixels.data instanceof Uint8Array)) {
        throw new Error(
            'pixels passed to tf.browser.fromPixels() must be either an ' +
            `HTMLVideoElement, HTMLImageElement, HTMLCanvasElement, ImageData` +
            ` or {data: Uint32Array, width: number, height: number}, ` +
            `but was ${(pixels as {}).constructor.name}`);
      }
      if (pixels instanceof HTMLVideoElement ||
          pixels instanceof HTMLImageElement ||
          pixels instanceof HTMLCanvasElement) {
        if (this.fromPixels2DContext == null) {
          this.fromPixels2DContext =
              document.createElement('canvas').getContext('2d');
        }
        this.fromPixels2DContext.canvas.width = pixels.width;
        this.fromPixels2DContext.canvas.height = pixels.height;
        this.fromPixels2DContext.drawImage(
            pixels, 0, 0, pixels.width, pixels.height);
        pixels = this.fromPixels2DContext.canvas;
      }

      // TODO: Remove this once we figure out how to upload textures directly to
      // WebGPU.
      const imageDataLivesOnGPU = pixels instanceof HTMLVideoElement ||
          pixels instanceof HTMLImageElement ||
          pixels instanceof HTMLCanvasElement;
      if (imageDataLivesOnGPU) {
        imageData = this.fromPixels2DContext
                        .getImageData(0, 0, pixels.width, pixels.height)
                        .data;
      }
    }

    // TODO: Encoding should happen on GPU once we no longer have to download
    // image data to the CPU.
    let pixelArray = imageData;
    if (numChannels != null && numChannels !== 4) {
      pixelArray = new Uint8Array(pixels.width * pixels.height * numChannels);

      for (let i = 0; i < imageData.length; i++) {
        if (i % 4 < numChannels) {
          const pixelIndex = Math.floor(i / 4);
          pixelArray[pixelIndex * numChannels + i % 4] = imageData[i];
        }
      }
    }

    const output = this.makeOutputArray(outShape, 'int32');

    const info = this.tensorMap.get(output.dataId);
    info.values = Int32Array.from(pixelArray);
    this.maybeReleaseBuffer(output.dataId);

    this.uploadToGPU(output.dataId);
    return output as Tensor3D;
  }

  numDataIds() {
    return this.tensorMap.numDataIds();
  }

  dispose() {
    if (this.disposed) {
      return;
    }
    this.bufferManager.dispose();
    this.disposed = true;
  }
}<|MERGE_RESOLUTION|>--- conflicted
+++ resolved
@@ -31,11 +31,8 @@
 import {Conv2DMMProgram} from './kernels/conv2d_mm_webgpu';
 import {Conv2DNaiveProgram} from './kernels/conv2d_naive_webgpu';
 import {DepthwiseConv2DProgram} from './kernels/depthwise_conv2d_webgpu';
-<<<<<<< HEAD
 import {FillProgram} from './kernels/fill_webgpu';
-=======
 import {Im2ColProgram} from './kernels/im2col_webgpu';
->>>>>>> a13d81a4
 import {MatMulPackedProgram} from './kernels/matmul_packed_webgpu';
 import {MatMulProgram} from './kernels/matmul_webgpu';
 import {MaxPoolProgram} from './kernels/maxpool_webgpu';
@@ -637,7 +634,6 @@
     return this.binaryCompareOp(a, b, binary_op.GREATER_EQUAL);
   }
 
-<<<<<<< HEAD
   private conv2dByMatMul(
       x: Tensor4D, filter: Tensor4D,
       convInfo: backend_util.Conv2DInfo): Tensor4D {
@@ -657,7 +653,7 @@
             xReshaped as Tensor3D, filterReshaped as Tensor3D, transposeA,
             transposeB),
         convInfo.outShape);
-=======
+  }
   private conv2dWithIm2Col(
       x: Tensor4D, filter: Tensor4D,
       convInfo: backend_util.Conv2DInfo): Tensor4D {
@@ -672,37 +668,29 @@
 
     const sharedDim = filterWidth * filterHeight * inChannels;
     const numCols = outHeight * outWidth;
-    const x2ColShape = [sharedDim, numCols];
+    const x2ColShape = [numCols, sharedDim];
 
     const xSqueezed = x.squeeze([0]);
     const w2Row = filter.reshape([1, sharedDim, -1]);
 
     const im2ColProgram =
-        new Im2ColProgram(x2ColShape, xSqueezed.shape, convInfo);
-    const im2Col =
-        (this.compileAndRun(im2ColProgram, [xSqueezed]) as Tensor).reshape([
-          1, x2ColShape[0], x2ColShape[1]
-        ]);
-
-    const transposeA = true;
-    const transposeB = false;
+        new Im2ColProgram([x2ColShape[1], x2ColShape[0]], xSqueezed.shape, convInfo);
+    const im2Col = this.compileAndRun(im2ColProgram, [xSqueezed]) as Tensor;
+    const im2ColT = im2Col.transpose().reshape([1, x2ColShape[0], x2ColShape[1]]);
 
     const matMulProgram = new MatMulPackedProgram(
-        [1, numCols, convInfo.outChannels],
-        env().get('WEBGPU_MATMUL_WORK_PER_THREAD') as number, transposeA,
-        transposeB);
-    const result: Tensor = this.compileAndRun(matMulProgram, [im2Col, w2Row]);
+        [1, x2ColShape[0], x2ColShape[1]],[1, numCols, convInfo.outChannels],
+        env().get('WEBGPU_MATMUL_WORK_PER_THREAD') as number);
+    const result: Tensor = this.compileAndRun(matMulProgram, [im2ColT, w2Row]);
     const isChannelsLast = dataFormat === 'channelsLast';
     if (isChannelsLast) {
       return result.reshape([1, outHeight, outWidth, convInfo.outChannels]);
     }
     return result.reshape([1, convInfo.outChannels, outHeight, outWidth]);
->>>>>>> a13d81a4
   }
 
   conv2d(x: Tensor4D, filter: Tensor4D, convInfo: backend_util.Conv2DInfo):
       Tensor4D {
-<<<<<<< HEAD
     if (convInfo.filterHeight === 1 && convInfo.filterWidth === 1 &&
         convInfo.dilationHeight === 1 && convInfo.dilationWidth === 1 &&
         convInfo.strideHeight === 1 && convInfo.strideWidth === 1 &&
@@ -714,13 +702,10 @@
     const dataId = this.write(null /*values*/, convInfo.outShape, x.dtype);
     const output =
         engine().makeTensorFromDataId(dataId, convInfo.outShape, x.dtype, this);
-=======
     if (x.shape[0] === 1) {
       return this.conv2dWithIm2Col(x, filter, convInfo);
     }
 
-    const output = Tensor.make(convInfo.outShape, {}, x.dtype, this);
->>>>>>> a13d81a4
     let program: Conv2DMMProgram|Conv2DNaiveProgram;
 
     const workPerThread = env().get('WEBGPU_CONV2D_WORK_PER_THREAD') as number;
